from fastapi import FastAPI, HTTPException, UploadFile, File, Form, Request
from fastapi.responses import JSONResponse, StreamingResponse, PlainTextResponse
from fastapi.middleware.cors import CORSMiddleware
from fastapi.exception_handlers import http_exception_handler
from typing import Optional
import tempfile
import os
from datetime import datetime
from fastapi.exception_handlers import http_exception_handler
from app.core.config import settings
from app.models.schemas import (
    QueryRequest, QueryResponse, IngestRequest, IngestResponse,
    HealthResponse, BatchIngestRequest, BatchIngestResponse,
    AsyncJobResponse, JobStatusResponse, JobListResponse, JobStatsResponse
)
from app.services.rag_service import rag_service
from app.services.plugin_service import plugin_service
from app.api.plugins import router as plugins_router
from app.services.intent_detection import intent_service, Intent
from app.services.streaming_plugin_handler import StreamingPluginHandler
from app.services.ingestion_jobs import job_manager, start_background_cleanup
from io import StringIO
import json
from app.core.logging import logger
from app.agents.query_agent import QueryAgentFactory
from app.agents.qa_agent import QAAgentFactory
from app.core.context_providers import RAGContextProvider

# Create FastAPI app
app = FastAPI(
    title=settings.api_title,
    description=settings.api_description,
    version=settings.api_version,
    docs_url="/docs",
    redoc_url="/redoc"
)

# Add CORS middleware
app.add_middleware(
    CORSMiddleware,
    allow_origins=["*"],
    allow_credentials=True,
    allow_methods=["*"],
    allow_headers=["*"],
)

# Include routers
app.include_router(plugins_router, prefix="/api")

# Initialize agents
query_agent = QueryAgentFactory.build()
qa_agent = QAAgentFactory.build()

@app.exception_handler(HTTPException)
async def global_exception_handler(request, exc: HTTPException):
    if exc.status_code >= 500:
        logger.exception(f"Unhandled exception for request {request.url.path}")

    return await http_exception_handler(request, exc)

# Initialize services on startup
@app.on_event("startup")
async def startup_event():
    """Initialize services on startup."""
    plugin_service.initialize()
    logger.info("Plugin service initialized")

    # Start background job cleanup
    start_background_cleanup()
    logger.info("Background job cleanup initialized")

@app.get("/health", response_model=HealthResponse)
async def health_check():
    """Health check endpoint"""
    return HealthResponse(
        status="healthy",
        timestamp=datetime.now(),
        version=settings.api_version
    )

@app.post("/query")
async def query_documents(request: QueryRequest, http_request: Request):
    """
    Query the knowledge base with a question.

    This endpoint accepts a question and returns an AI-generated answer
    based on relevant documents in the knowledge base. It also handles
    special intents like echo requests.
    based on relevant documents in the knowledge base.

    Supports different response formats based on Accept header:
    - text/plain: Returns just the answer as plain text
    - application/stream+json: Returns streaming JSON response
    - application/json: Returns complete JSON response with sources and metadata
    """
    try:
        if not request.question.strip():
            raise HTTPException(status_code=400, detail="Question cannot be empty")

        # Detect intent from the query
        intent_result = intent_service.detect_intent(request.question)

        # Handle echo intent with streaming plugin
        if intent_result["intent"] == Intent.ECHO:
            text_to_echo = intent_result["extracted_data"]["text_to_echo"]

            # Use streaming echo plugin
            handler = StreamingPluginHandler("streaming_echo")
            input_stream = StringIO(text_to_echo)
            output_stream = StringIO()

            header = {
                "type": "text",
                "action": "echo",
                "timestamp": str(datetime.now())
            }

            try:
                handler.stream(header, input_stream, output_stream)
                echoed_text = output_stream.getvalue()

                return QueryResponse(
                    answer=f"Echo: {echoed_text}",
                    sources=[],
                    metadata={
                        "intent": "echo",
                        "plugin_used": "streaming_echo",
                        "original_query": request.question
                    }
                )
            except Exception as e:
                logger.exception("Error running streaming echo plugin")
                # Fallback to simple echo
                return QueryResponse(
                    answer=f"Echo (fallback): {text_to_echo}",
                    sources=[],
                    metadata={
                        "intent": "echo",
                        "plugin_used": "fallback",
                        "error": str(e)
                    }
                )

        # Get the Accept header
        accept_header = http_request.headers.get("accept", "application/json")

        # Process the query using RAG service
        stream = rag_service.query(
            question=request.question,
            query_agent=query_agent,
            qa_agent=qa_agent,
            max_chunks=request.max_chunks,
        )

        # Handle text/plain response
        if "text/plain" in accept_header:
            final_answer = ""
            async for chunk in stream:
                if "done" in chunk:
                    break
                if "answer" in chunk:
                    final_answer = chunk["answer"]
            return PlainTextResponse(content=final_answer)

        if "text/stream+plain" in accept_header:
            async def generate_text_stream():
                current_answer = ""
                async for chunk in stream:
                    if "done" in chunk:
                        break
                    if "answer" in chunk and chunk["answer"] != current_answer:
                        if current_answer == "":
                            current_answer = chunk["answer"]
                            yield current_answer
                        else:
                            new_token = str(chunk["answer"]).split(sep=current_answer)[-1]
                            current_answer += new_token or current_answer
                            yield new_token

            return StreamingResponse(
                generate_text_stream(),
                media_type="text/stream+plain",
                headers={"Cache-Control": "no-cache", "Connection": "keep-alive"}
            )

        # Handle application/stream+json response
        elif "application/stream+json" in accept_header:
            async def generate_json_stream():
                async for chunk in stream:
                    if "done" in chunk:
                        yield f"data: {json.dumps({'done': True})}\n\n"
                    else:
                        yield f"data: {json.dumps(chunk)}\n\n"

            return StreamingResponse(
                generate_json_stream(),
                media_type="application/stream+json",
                headers={"Cache-Control": "no-cache", "Connection": "keep-alive"}
            )

        # Handle application/json response (default)
        else:
            # Consume all chunks from the generator to get the complete response
            final_answer = ""
            sources = None
            metadata = None

            async for chunk in stream:
                if "done" in chunk:
                    break
                if "answer" in chunk:
                    final_answer = chunk["answer"]
                if "sources" in chunk and sources is None:
                    sources = chunk["sources"]
                if "usage" in chunk and metadata is None:
                    metadata = chunk.get("usage", {})

            return QueryResponse(
                answer=final_answer,
                sources=sources,
                metadata=metadata
            )

    except ValueError as e:
        logger.exception("ValueError in query processing")
        raise HTTPException(status_code=400, detail=str(e))
    except Exception as e:
        logger.exception("Exception in query processing")
        raise HTTPException(status_code=500, detail=f"Internal server error: {str(e)}")

@app.post("/ingest", response_model=AsyncJobResponse)
async def ingest_document(
    file: Optional[UploadFile] = File(None),
    text_content: Optional[str] = Form(None),
    file_path: Optional[str] = Form(None),
    metadata: Optional[str] = Form(None),
    sync: bool = Form(False)
):
    """
    Ingest a document into the knowledge base (async by default).

    You can provide either:
    - A file upload
    - Raw text content
    - A file path (for server-side files)

    Optional metadata can be provided as a JSON string.
    Set sync=true for synchronous processing (blocks until complete).
    """
    try:
        # Parse metadata if provided
        additional_metadata = {}
        if metadata:
            import json
            try:
                additional_metadata = json.loads(metadata)
            except json.JSONDecodeError:
                raise HTTPException(status_code=400, detail="Invalid JSON in metadata field")

        # Handle synchronous mode for backwards compatibility
        if sync:
            # Process file upload
            if file:
                # Save uploaded file temporarily
                with tempfile.NamedTemporaryFile(delete=False, suffix=f"_{file.filename}") as tmp_file:
                    content = await file.read()
                    tmp_file.write(content)
                    tmp_file_path = tmp_file.name

                try:
                    # Process the uploaded file
                    result = rag_service.ingest_file(tmp_file_path, additional_metadata)
                finally:
                    # Clean up temporary file
                    os.unlink(tmp_file_path)

            # Process text content
            elif text_content:
                result = rag_service.ingest_text(text_content, additional_metadata)

            # Process file path
            elif file_path:
                if not os.path.exists(file_path):
                    raise HTTPException(status_code=400, detail=f"File not found: {file_path}")

                # Check if it's a directory
                if os.path.isdir(file_path):
                    result = rag_service.ingest_directory(file_path, True, additional_metadata)
                else:
                    result = rag_service.ingest_file(file_path, additional_metadata)

            else:
                raise HTTPException(
                    status_code=400,
                    detail="Must provide either file upload, text_content, or file_path"
                )

            # Return sync response format wrapped in AsyncJobResponse for consistency
            return AsyncJobResponse(
                job_id="sync",
                job_type="sync_ingestion",
                status="completed",
                created_at=datetime.now().isoformat(),
                message=f"{result['message']} (sync mode - {result['chunks_created']} chunks created)"
            )

        # Default async mode
        # Process file upload
        if file:
            # Save uploaded file temporarily
            with tempfile.NamedTemporaryFile(delete=False, suffix=f"_{file.filename}") as tmp_file:
                content = await file.read()
                tmp_file.write(content)
                tmp_file_path = tmp_file.name

            try:
                # Start async file processing
                job_id = rag_service.ingest_file_async(tmp_file_path, additional_metadata)
            finally:
                # Note: We don't delete the temp file here since the async job needs it
                # The job will handle cleanup
                pass

        # Process text content
        elif text_content:
            job_id = rag_service.ingest_text_async(text_content, additional_metadata)

        # Process file path
        elif file_path:
            if not os.path.exists(file_path):
                raise HTTPException(status_code=400, detail=f"File not found: {file_path}")

            # Check if it's a directory
            if os.path.isdir(file_path):
                job_id = rag_service.ingest_directory_async(file_path, True, additional_metadata)
            else:
                job_id = rag_service.ingest_file_async(file_path, additional_metadata)

        else:
            raise HTTPException(
                status_code=400,
                detail="Must provide either file upload, text_content, or file_path"
            )

        # Get job info to return
        job = job_manager.get_job(job_id)
        if not job:
            raise HTTPException(status_code=500, detail="Failed to create job")

        return AsyncJobResponse(
            job_id=job.job_id,
            job_type=job.job_type.value,
            status=job.status.value,
            created_at=job.created_at.isoformat(),
            message=job.message
        )

    except HTTPException:
        raise
    except Exception as e:
        raise HTTPException(status_code=500, detail=f"Internal server error: {str(e)}")

@app.post("/ingest/batch", response_model=AsyncJobResponse)
async def ingest_batch_messages(request: BatchIngestRequest, sync: bool = False):
    """
<<<<<<< HEAD
    Endpoint to ingest a batch of documents (e.g., Slack messages, threads, files) into the knowledge base.
    """
    try:
        total_chunks = 0
        errors = []
        for idx, doc in enumerate(request.documents):
            # Extract text content
            text = doc.content.text
            if not text:
                errors.append(f"Document at index {idx} missing 'content.text' field.")
                continue
            # Merge all relevant metadata for traceability
            metadata = {
                "batch_id": request.batch_id,
                "batch_number": request.batch_metadata.batch_number,
                "is_final_batch": request.batch_metadata.is_final_batch,
                "document_id": doc.document_id,
                "document_type": doc.document_type,
                "channel": doc.channel.name,
            }
            result = rag_service.ingest_text(text, metadata)
            if result.get("success"):
                total_chunks += result.get("chunks_created", 0)
            else:
                errors.append(f"Error ingesting document at index {idx}: {result.get('message')}")
        success = len(errors) == 0
        message = "Batch ingestion completed successfully." if success else f"Completed with errors: {'; '.join(errors)}"
        return BatchIngestResponse(
            success=success,
            message=message,
            total_chunks_created=total_chunks
=======
    Ingest a batch of messages (async by default).

    Each message should be a dict with at least a 'text' field.
    Set sync=true for synchronous processing (blocks until complete).
    """
    try:
        # Handle synchronous mode for backwards compatibility
        if sync:
            total_chunks = 0
            errors = []
            for idx, msg in enumerate(request.messages):
                text = msg.text
                if not text:
                    errors.append(f"Message at index {idx} missing 'text' field.")
                    continue
                # Merge message metadata and request metadata for traceability
                if request.metadata is not None and not isinstance(request.metadata, dict):
                    raise HTTPException(status_code=400, detail="Invalid type for metadata. Expected a dictionary.")
                metadata = dict(request.metadata) if request.metadata else {}
                if msg.metadata:
                    if not isinstance(msg.metadata, dict):
                        raise HTTPException(status_code=400, detail=f"Invalid type for message metadata at index {idx}. Expected a dictionary.")
                    metadata.update(msg.metadata)
                result = rag_service.ingest_text(text, metadata)
                if result.get("success"):
                    total_chunks += result.get("chunks_created", 0)
                else:
                    errors.append(f"Error ingesting message at index {idx}: {result.get('message')}")

            success = len(errors) == 0
            message = "Batch ingestion completed successfully." if success else f"Completed with errors: {'; '.join(errors)}"

            # Return sync response wrapped in AsyncJobResponse for consistency
            return AsyncJobResponse(
                job_id="sync",
                job_type="sync_batch_ingestion",
                status="completed",
                created_at=datetime.now().isoformat(),
                message=f"{message} (sync mode - {total_chunks} chunks created)"
            )

        # Default async mode
        # Convert pydantic models to dicts
        messages_dict = [{"text": msg.text, "metadata": msg.metadata} for msg in request.messages]

        job_id = rag_service.ingest_batch_async(messages_dict, request.metadata)

        job = job_manager.get_job(job_id)
        if not job:
            raise HTTPException(status_code=500, detail="Failed to create job")

        return AsyncJobResponse(
            job_id=job.job_id,
            job_type=job.job_type.value,
            status=job.status.value,
            created_at=job.created_at.isoformat(),
            message=job.message
>>>>>>> 5a75db51
        )

    except HTTPException:
        raise
    except Exception as e:
        raise HTTPException(status_code=500, detail=f"Internal server error: {str(e)}")

@app.get("/knowledge-base/info")
async def get_knowledge_base_info():
    """Get information about the knowledge base"""
    try:
        info = rag_service.get_knowledge_base_info()
        return info
    except Exception as e:
        raise HTTPException(status_code=500, detail=f"Internal server error: {str(e)}")

@app.get("/test")
async def test_system():
    """Test all components of the RAG system"""
    try:
        results = rag_service.test_system()
        return results
    except Exception as e:
        raise HTTPException(status_code=500, detail=f"Internal server error: {str(e)}")

@app.post("/reload-config")
async def reload_configuration():
    """Reload configuration from file"""
    try:
        # Reinitialize plugin service to reload configuration
        plugin_service.initialize()
        return {"message": "Configuration reloaded successfully", "status": "success"}
    except Exception as e:
        raise HTTPException(status_code=500, detail=f"Failed to reload configuration: {str(e)}")

@app.post("/ingest/text", response_model=IngestResponse)
async def ingest_text_simple(request: IngestRequest):
    """
    Simple endpoint to ingest text content.

    This is a simplified version of the /ingest endpoint for text-only ingestion.
    """
    try:
        if not request.text_content:
            raise HTTPException(status_code=400, detail="text_content is required")

        result = rag_service.ingest_text(request.text_content, request.metadata)

        return IngestResponse(
            success=result["success"],
            message=result["message"],
            chunks_created=result["chunks_created"]
        )

    except HTTPException:
        raise
    except Exception as e:
        raise HTTPException(status_code=500, detail=f"Internal server error: {str(e)}")

@app.post("/ingest/file", response_model=IngestResponse)
async def ingest_file_simple(request: IngestRequest):
    """
    Simple endpoint to ingest a file by path.

    This is a simplified version of the /ingest endpoint for file path ingestion.
    """
    try:
        if not request.file_path:
            raise HTTPException(status_code=400, detail="file_path is required")

        if not os.path.exists(request.file_path):
            raise HTTPException(status_code=400, detail=f"File not found: {request.file_path}")

        # Check if it's a directory
        if os.path.isdir(request.file_path):
            result = rag_service.ingest_directory(request.file_path, True, request.metadata)
        else:
            result = rag_service.ingest_file(request.file_path, request.metadata)

        return IngestResponse(
            success=result["success"],
            message=result["message"],
            chunks_created=result["chunks_created"]
        )

    except HTTPException:
        raise
    except Exception as e:
        raise HTTPException(status_code=500, detail=f"Internal server error: {str(e)}")

# Async ingestion endpoints

@app.post("/ingest/async", response_model=AsyncJobResponse)
async def ingest_document_async(
    file: Optional[UploadFile] = File(None),
    text_content: Optional[str] = Form(None),
    file_path: Optional[str] = Form(None),
    metadata: Optional[str] = Form(None)
):
    """
    Start an async document ingestion job.

    Returns immediately with a job ID that can be used to track progress.
    You can provide either:
    - A file upload
    - Raw text content
    - A file path (for server-side files)
    """
    try:
        # Parse metadata if provided
        additional_metadata = {}
        if metadata:
            import json
            try:
                additional_metadata = json.loads(metadata)
            except json.JSONDecodeError:
                raise HTTPException(status_code=400, detail="Invalid JSON in metadata field")

        # Process file upload
        if file:
            # Save uploaded file temporarily
            with tempfile.NamedTemporaryFile(delete=False, suffix=f"_{file.filename}") as tmp_file:
                content = await file.read()
                tmp_file.write(content)
                tmp_file_path = tmp_file.name

            try:
                # Start async file processing
                job_id = rag_service.ingest_file_async(tmp_file_path, additional_metadata)
            finally:
                # Note: We don't delete the temp file here since the async job needs it
                # The job will handle cleanup
                pass

        # Process text content
        elif text_content:
            job_id = rag_service.ingest_text_async(text_content, additional_metadata)

        # Process file path
        elif file_path:
            if not os.path.exists(file_path):
                raise HTTPException(status_code=400, detail=f"File not found: {file_path}")

            # Check if it's a directory
            if os.path.isdir(file_path):
                job_id = rag_service.ingest_directory_async(file_path, True, additional_metadata)
            else:
                job_id = rag_service.ingest_file_async(file_path, additional_metadata)

        else:
            raise HTTPException(
                status_code=400,
                detail="Must provide either file upload, text_content, or file_path"
            )

        # Get job info to return
        job = job_manager.get_job(job_id)
        if not job:
            raise HTTPException(status_code=500, detail="Failed to create job")

        return AsyncJobResponse(
            job_id=job.job_id,
            job_type=job.job_type.value,
            status=job.status.value,
            created_at=job.created_at.isoformat(),
            message=job.message
        )

    except HTTPException:
        raise
    except Exception as e:
        raise HTTPException(status_code=500, detail=f"Internal server error: {str(e)}")

@app.post("/ingest/text/async", response_model=AsyncJobResponse)
async def ingest_text_async_simple(request: IngestRequest):
    """Start an async text ingestion job."""
    try:
        if not request.text_content:
            raise HTTPException(status_code=400, detail="text_content is required")

        job_id = rag_service.ingest_text_async(request.text_content, request.metadata)

        job = job_manager.get_job(job_id)
        if not job:
            raise HTTPException(status_code=500, detail="Failed to create job")

        return AsyncJobResponse(
            job_id=job.job_id,
            job_type=job.job_type.value,
            status=job.status.value,
            created_at=job.created_at.isoformat(),
            message=job.message
        )

    except HTTPException:
        raise
    except Exception as e:
        raise HTTPException(status_code=500, detail=f"Internal server error: {str(e)}")

@app.post("/ingest/batch/async", response_model=AsyncJobResponse)
async def ingest_batch_async(request: BatchIngestRequest):
    """Start an async batch ingestion job."""
    try:
        # Convert pydantic models to dicts
        messages_dict = [{"text": msg.text, "metadata": msg.metadata} for msg in request.messages]

        job_id = rag_service.ingest_batch_async(messages_dict, request.metadata)

        job = job_manager.get_job(job_id)
        if not job:
            raise HTTPException(status_code=500, detail="Failed to create job")

        return AsyncJobResponse(
            job_id=job.job_id,
            job_type=job.job_type.value,
            status=job.status.value,
            created_at=job.created_at.isoformat(),
            message=job.message
        )

    except HTTPException:
        raise
    except Exception as e:
        raise HTTPException(status_code=500, detail=f"Internal server error: {str(e)}")

# Job management endpoints

@app.get("/jobs/{job_id}", response_model=JobStatusResponse)
async def get_job_status(job_id: str):
    """Get the status of an ingestion job."""
    job = job_manager.get_job(job_id)
    if not job:
        raise HTTPException(status_code=404, detail=f"Job {job_id} not found")

    job_dict = job.to_dict()
    return JobStatusResponse(**job_dict)

@app.get("/jobs", response_model=JobListResponse)
async def list_jobs(status: Optional[str] = None, limit: int = 50):
    """List ingestion jobs, optionally filtered by status."""
    from app.services.ingestion_jobs import JobStatus

    status_filter = None
    if status:
        try:
            status_filter = JobStatus(status)
        except ValueError:
            raise HTTPException(status_code=400, detail=f"Invalid status: {status}")

    jobs = job_manager.list_jobs(status_filter)

    # Apply limit
    jobs = jobs[:limit]

    job_responses = [JobStatusResponse(**job.to_dict()) for job in jobs]

    return JobListResponse(
        jobs=job_responses,
        total_count=len(jobs)
    )

@app.delete("/jobs/{job_id}")
async def cancel_job(job_id: str):
    """Cancel a pending job."""
    success = job_manager.cancel_job(job_id)
    if not success:
        raise HTTPException(status_code=400, detail="Job cannot be cancelled (not found or not pending)")

    return {"message": f"Job {job_id} cancelled successfully"}

@app.get("/jobs/stats", response_model=JobStatsResponse)
async def get_job_stats():
    """Get job statistics."""
    stats = job_manager.get_stats()
    return JobStatsResponse(**stats)

# Error handlers
@app.exception_handler(ValueError)
async def value_error_handler(request, exc):
    return JSONResponse(
        status_code=400,
        content={"detail": str(exc)}
    )

@app.exception_handler(FileNotFoundError)
async def file_not_found_handler(request, exc):
    return JSONResponse(
        status_code=404,
        content={"detail": str(exc)}
    )<|MERGE_RESOLUTION|>--- conflicted
+++ resolved
@@ -363,39 +363,6 @@
 @app.post("/ingest/batch", response_model=AsyncJobResponse)
 async def ingest_batch_messages(request: BatchIngestRequest, sync: bool = False):
     """
-<<<<<<< HEAD
-    Endpoint to ingest a batch of documents (e.g., Slack messages, threads, files) into the knowledge base.
-    """
-    try:
-        total_chunks = 0
-        errors = []
-        for idx, doc in enumerate(request.documents):
-            # Extract text content
-            text = doc.content.text
-            if not text:
-                errors.append(f"Document at index {idx} missing 'content.text' field.")
-                continue
-            # Merge all relevant metadata for traceability
-            metadata = {
-                "batch_id": request.batch_id,
-                "batch_number": request.batch_metadata.batch_number,
-                "is_final_batch": request.batch_metadata.is_final_batch,
-                "document_id": doc.document_id,
-                "document_type": doc.document_type,
-                "channel": doc.channel.name,
-            }
-            result = rag_service.ingest_text(text, metadata)
-            if result.get("success"):
-                total_chunks += result.get("chunks_created", 0)
-            else:
-                errors.append(f"Error ingesting document at index {idx}: {result.get('message')}")
-        success = len(errors) == 0
-        message = "Batch ingestion completed successfully." if success else f"Completed with errors: {'; '.join(errors)}"
-        return BatchIngestResponse(
-            success=success,
-            message=message,
-            total_chunks_created=total_chunks
-=======
     Ingest a batch of messages (async by default).
 
     Each message should be a dict with at least a 'text' field.
@@ -406,25 +373,26 @@
         if sync:
             total_chunks = 0
             errors = []
-            for idx, msg in enumerate(request.messages):
-                text = msg.text
+            for idx, doc in enumerate(request.documents):
+                text = doc.content.text
                 if not text:
-                    errors.append(f"Message at index {idx} missing 'text' field.")
+                    errors.append(f"Document at index {idx} missing 'content.text' field.")
                     continue
-                # Merge message metadata and request metadata for traceability
-                if request.metadata is not None and not isinstance(request.metadata, dict):
-                    raise HTTPException(status_code=400, detail="Invalid type for metadata. Expected a dictionary.")
-                metadata = dict(request.metadata) if request.metadata else {}
-                if msg.metadata:
-                    if not isinstance(msg.metadata, dict):
-                        raise HTTPException(status_code=400, detail=f"Invalid type for message metadata at index {idx}. Expected a dictionary.")
-                    metadata.update(msg.metadata)
+                # Merge all relevant metadata for traceability
+                metadata = {
+                    "batch_id": request.batch_id,
+                    "batch_number": request.batch_metadata.batch_number,
+                    "is_final_batch": request.batch_metadata.is_final_batch,
+                    "document_id": doc.document_id,
+                    "document_type": doc.document_type,
+                    "channel": doc.channel.name,
+                }
                 result = rag_service.ingest_text(text, metadata)
                 if result.get("success"):
                     total_chunks += result.get("chunks_created", 0)
                 else:
-                    errors.append(f"Error ingesting message at index {idx}: {result.get('message')}")
-
+                    errors.append(f"Error ingesting document at index {idx}: {result.get('message')}")
+                
             success = len(errors) == 0
             message = "Batch ingestion completed successfully." if success else f"Completed with errors: {'; '.join(errors)}"
 
@@ -439,9 +407,9 @@
 
         # Default async mode
         # Convert pydantic models to dicts
-        messages_dict = [{"text": msg.text, "metadata": msg.metadata} for msg in request.messages]
-
-        job_id = rag_service.ingest_batch_async(messages_dict, request.metadata)
+        messages_dict = [{"text": doc.content.text, "metadata": doc.metadata} for doc in request.documents]
+
+        job_id = rag_service.ingest_batch_async(messages_dict, request.batch_metadata)
 
         job = job_manager.get_job(job_id)
         if not job:
@@ -453,7 +421,6 @@
             status=job.status.value,
             created_at=job.created_at.isoformat(),
             message=job.message
->>>>>>> 5a75db51
         )
 
     except HTTPException:
